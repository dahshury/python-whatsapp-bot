--- conflicted
+++ resolved
@@ -347,14 +347,8 @@
 					// View-specific overrides for multiMonthYear
 					aspectRatio={ASPECT_RATIO}
 					// Dynamic slot times
-<<<<<<< HEAD
-					dayMaxEventRows={dayGridMaxRows}
-					dayMaxEvents={dayGridMaxEvents}
-					eventMaxStack={eventStackLimit}
-=======
 					dayMaxEventRows={2}
 					dayMaxEvents={2}
->>>>>>> 554f089d
 					// Localization and Timezone (critical - matches Python implementation)
 					direction={"ltr"}
 					displayEventTime={true}
